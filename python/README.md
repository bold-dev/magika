# Magika Python Package

Magika is a novel AI powered file type detection tool that rely on the recent advance of deep learning to provide accurate detection. Under the hood, Magika employs a custom, highly optimized Keras model that only weighs about 1MB, and enables precise file identification within milliseconds, even when running on a single CPU.

Use Magika as a command line client or in your Python code!

Please check out Magika on GitHub for more information and documentation: [https://github.com/google/magika](https://github.com/google/magika).


## Installing Magika
<<<<<<< HEAD
As a library:
```bash
=======
```shell
>>>>>>> 158dbda7
$ pip install magika
```

As a [command-line tool](#using-magika-as-a-command-line-tool) only:
```bash
$ pipx install magika
```

## Using Magika as a command-line tool

```shell
$ magika examples/*
code.asm: Assembly (code)
code.py: Python source (code)
doc.docx: Microsoft Word 2007+ document (document)
doc.ini: INI configuration file (text)
elf64.elf: ELF executable (executable)
flac.flac: FLAC audio bitstream data (audio)
image.bmp: BMP image data (image)
java.class: Java compiled bytecode (executable)
jpg.jpg: JPEG image data (image)
pdf.pdf: PDF document (document)
pe32.exe: PE executable (executable)
png.png: PNG image data (image)
README.md: Markdown document (text)
tar.tar: POSIX tar archive (archive)
webm.webm: WebM data (video)
```

```help
$ magika --help
Usage: magika [OPTIONS] [FILE]...

  Magika - Determine type of FILEs with deep-learning.

Options:
  -r, --recursive                 When passing this option, magika scans every
                                  file within directories, instead of
                                  outputting "directory"
  --json                          Output in JSON format.
  --jsonl                         Output in JSONL format.
  -i, --mime-type                 Output the MIME type instead of a verbose
                                  content type description.
  -l, --label                     Output a simple label instead of a verbose
                                  content type description. Use --list-output-
                                  content-types for the list of supported
                                  output.
  -c, --compatibility-mode        Compatibility mode: output is as close as
                                  possible to `file` and colors are disabled.
  -s, --output-score              Output the prediction score in addition to
                                  the content type.
  -m, --prediction-mode [best-guess|medium-confidence|high-confidence]
  --batch-size INTEGER            How many files to process in one batch.
  --no-dereference                This option causes symlinks not to be
                                  followed. By default, symlinks are
                                  dereferenced.
  --colors / --no-colors          Enable/disable use of colors.
  -v, --verbose                   Enable more verbose output.
  -vv, --debug                    Enable debug logging.
  --generate-report               Generate report useful when reporting
                                  feedback.
  --version                       Print the version and exit.
  --list-output-content-types     Show a list of supported content types.
  --model-dir DIRECTORY           Use a custom model.
  -h, --help                      Show this message and exit.

  Magika version: "0.5.0"

  Default model: "standard_v1"

  Send any feedback to magika-dev@google.com or via GitHub issues.
```


## Using Magika as a Python module

```python
from magika import Magika
magika = Magika()
result = magika.identify_bytes(b"# Example\nThis is an example of markdown!")
print(result.output.ct_label)  # Output: "markdown"
```


## Citation
If you use this software for your research, please cite it as:
```bibtex
@software{magika,
author = {Fratantonio, Yanick and Bursztein, Elie and Invernizzi, Luca and Zhang, Marina and Metitieri, Giancarlo and Kurt, Thomas and Galilee, Francois and Petit-Bianco, Alexandre and Farah, Loua and Albertini, Ange},
title = {{Magika content-type scanner}},
url = {https://github.com/google/magika}
}
```<|MERGE_RESOLUTION|>--- conflicted
+++ resolved
@@ -8,19 +8,13 @@
 
 
 ## Installing Magika
-<<<<<<< HEAD
-As a library:
-```bash
-=======
+
 ```shell
->>>>>>> 158dbda7
 $ pip install magika
 ```
 
-As a [command-line tool](#using-magika-as-a-command-line-tool) only:
-```bash
-$ pipx install magika
-```
+If you intend to use Magika only as a command line, you may want to use `$ pipx install magika` instead.
+
 
 ## Using Magika as a command-line tool
 
